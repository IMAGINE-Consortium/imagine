# %% IMPORTS
# Built-in imports
import abc
from itertools import chain
import logging as log
import tempfile
import os
from os import path
import shutil

# Package imports
from astropy.table import QTable
import astropy.units as apu
from e13tools import q2tex
from mpi4py import MPI
import numpy as np

# IMAGINE imports
from imagine import rc
from imagine.likelihoods import Likelihood
from imagine.fields import FieldFactory
from imagine.priors import Prior
from imagine.simulators import Simulator
from imagine.tools import BaseClass, ensemble_seed_generator, misc

# GLOBALS
comm = MPI.COMM_WORLD
mpisize = comm.Get_size()
mpirank = comm.Get_rank()

# All declaration
__all__ = ['Pipeline']


# %% CLASS DEFINITIONS
class Pipeline(BaseClass, metaclass=abc.ABCMeta):
    """
    Base class used for for initialing Bayesian analysis pipeline

    Attributes
    ----------
    dynesty_parameter_dict : dict
        extra parameters for controlling Dynesty
        i.e., 'nlive', 'bound', 'sample'
    sample_callback : bool
        not implemented yet
    likelihood_rescaler : double
        Rescale log-likelihood value
    random_type : str
        If set to 'fixed', the exact same set of ensemble seeds will be used
        for the evaluation of all fields, generated using the `master_seed`.
        If set to 'controllable', each individual field will get their own set
        of ensemble fields, but multiple runs will lead to the same results,
        as they are based on the same `master_seed`.
        If set to 'free', every time the pipeline is run, the `master_seed` is
        reset to a different value, and the ensemble seeds for each individual
        field are drawn based on this.
    master_seed : int
        Master seed used by the random number generators


    Parameters
    ----------
    simulator : imagine.simulators.simulator.Simulator
        Simulator object
    factory_list : list
        List or tuple of field factory objects
    likelihood : imagine.likelihoods.likelihood.Likelihood
        Likelihood object
    prior : imagine.priors.prior.Prior
        Prior object
    ensemble_size : int
        Number of observable realizations PER COMPUTING NODE to be generated
        in simulator
    chains_directory : str
        Path of the directory where the chains should be saved
    """

    def __init__(self, *, simulator, factory_list, likelihood,
                 ensemble_size=1, chains_directory=None, prior_correlations=None):
        # Call super constructor
        super().__init__()

        self.factory_list = factory_list
        # NB setting the factory list automatically sets: the active parameters,
        # parameter ranges and priors, based on the list
        self.simulator = simulator
        self.likelihood = likelihood
        self.prior_correlations = prior_correlations
        self.ensemble_size = ensemble_size
        self.chains_directory = chains_directory
        self.sampling_controllers = {}
        self.sample_callback = False

        self.distribute_ensemble = rc['pipeline_distribute_ensemble']

        # rescaling total likelihood in _core_likelihood
        self.likelihood_rescaler = 1
        # Checking likelihood threshold
        self.check_threshold = False
        self.likelihood_threshold = 0

        # This changes on every execution is random_type=='free'
        self.master_seed = rc['pipeline_default_seed']
        self.random_type = 'controllable'
        # The ensemble_seeds are fixed in the case of the 'fixed' random_type;
        # or are regenerated on each Field evaluation, in the 'free' and
        # 'controllable' cases
        self.ensemble_seeds = None

        # Place holders
        self.sampler = None
        self.results = None
        self._evidence = None
        self._evidence_err = None
        self._posterior_summary = None
        self._samples_array = None
        self._samples = None

        # Generates ensemble seeds
        self._randomness()

    def __call__(self, *args, **kwargs):
        return self.call(*args, **kwargs)

    @property
    def chains_directory(self):
        """
        Directory where the chains are stored
        (NB details of what is stored are sampler-dependent)
        """
        return self._chains_directory

    @chains_directory.setter
    def chains_directory(self, chains_directory):
        if chains_directory is None:
            if mpirank == 0:
                # Creates a safe temporary directory in the current working directory
                self._chains_dir_obj = tempfile.TemporaryDirectory(prefix='imagine_chains_',
                                            dir=os.getcwd())
                # Note: this dir is automatically deleted together with the Pipeline object
                dir_path = self._chains_dir_obj.name
            else:
                dir_path = None

            self._chains_directory = comm.bcast(dir_path, root=0)
        else:
            # Removes previous temporary directory, if exists
            if hasattr(self, '_chains_dir_obj'):
                del self._chains_dir_obj
            assert path.isdir(chains_directory)
            self._chains_directory = chains_directory

    def clean_chains_directory(self):
        """Removes the contents of the chains directory"""
        log.debug('@ pipeline::clean_chains_directory')

        if mpirank==0:
            for f in os.listdir(self.chains_directory):
                fullpath = path.join(self.chains_directory, f)
                try:
                    shutil.rmtree(fullpath)
                except NotADirectoryError:
                    os.remove(fullpath)
        comm.Barrier()

    @property
    def active_parameters(self):
        """
        List of all the active parameters
        """
        # The user should not be able to set this attribute manually
        return self._active_parameters

    @property
    def priors(self):
        """
        Dictionary containing priors for all active parameters
        """
        # The user should not be able to set this attribute manually
        return self._priors

    @property
    def posterior_summary(self):
        r"""
        A dictionary containing a summary of posterior statistics for each of
        the active parameters.  These are: 'median', 'errlo'
        (15.87th percentile), 'errup' (84.13th percentile), 'mean' and 'stdev'.
        """

        if self._posterior_summary is None:
            samp = self.samples

            self._posterior_summary = {}

            for name, column in zip(samp.columns, samp.itercols()):
                lo, median, up = np.percentile(column, [15.865, 50, 84.135])
                errlo = abs(median-lo)
                errup = abs(up-median)
                self._posterior_summary[name] = {
                    'median': median,
                    'errlo': errlo,
                    'errup': errup,
                    'mean': np.mean(column),
                    'stdev': np.std(column)}

        return self._posterior_summary

    @property
    def prior_correlations(self):
        return self._prior_correlations

    @prior_correlations.setter
    def prior_correlations(self, prior_correlations):
        from scipy.stats import norm, pearsonr
        ### check coefficient consistency
        correlated_priors = []
        new_prior_correlations = {}
        for n in list(prior_correlations.keys()):
            t = []
            for m in range(2):
                for f in self.factory_list:
                    if list(n)[m] in f.active_parameters:
                        newname = f.name + '_' + list(n)[m]
                        correlated_priors.append(newname)
                        t.append(newname)
            new_prior_correlations.update({tuple(t): prior_correlations[n]})
        name_pairs = list(new_prior_correlations.keys())

#        for i in range(len(name_pairs)):
#            name_pairs[i] = tuple(sorted(name_pairs[i]))
        if len(name_pairs) != len(list(set(name_pairs))):
            raise ValueError('Inconsistent prior correlations, '
                             'possibly multiple values for the same coefficient')
        corr_matrix = np.eye(len(self._active_parameters))
        for n in name_pairs:
            i, j = self._prior_cube_mapping[n[0]], self._prior_cube_mapping[n[1]]
            c = new_prior_correlations[n]
            if isinstance(c, bool):
                if not c:
                    raise ValueError()
                assert (self.priors[n[0]].samples is not None
                        and self.priors[n[1]].samples is not None)
                xi0 = norm.ppf(loc=0, scale=1, q=self.priors[n[0]].cdf(self.priors[n[0]].samples.value))
                xi1 = norm.ppf(loc=0, scale=1, q=self.priors[n[1]].cdf(self.priors[n[1]].samples.value))
                #print(xi0)
                #print(self.priors[n[0]].samples.value[np.isnan(xi0)])
                #print((self.priors[n[1]].samples.value))
                #print(xi0)
                #print(xi1)
                print('in pipeline pearson ', pearsonr(xi0, xi1))
                c = pearsonr(xi0, xi1)[0]
            else:
                assert (-1 <= c <= 1)
            corr_matrix[i, j] = corr_matrix[j, i] = c
        self._A = np.linalg.cholesky(corr_matrix)
        self.correlated_priors = list(set(correlated_priors))
        self._prior_correlations = new_prior_correlations

    def posterior_report(self, sdigits=2):
        """
        Displays the best fit values and 1-sigma errors for each active parameter.

        If running on a jupyter-notebook, a nice LaTeX display is used.

        Parameters
        ----------
        sdigits : int
            The number of significant digits to be used
        """
        from IPython.display import display, Math
        out = ''

        for param, pdict in self.posterior_summary.items():
            if misc.is_notebook():
                # Extracts LaTeX representation from astropy unit object
                out += r"\\ \text{{ {0}: }}\; ".format(param)
                out += q2tex(*map(pdict.get, ['median', 'errup', 'errlo']),
                             sdigits=sdigits)
                out += r"\\"
            else:
                out += r"{0}: ".format(param)
                md, errlo, errup = map(pdict.get, ['median', 'errlo', 'errup'])
                if isinstance(md, apu.Quantity):
                    unit = str(md.unit)
                    md, errlo, errup = map(lambda x: x.value, [md, errlo, errup])
                else:
                    unit = ""
                v, l, u = misc.adjust_error_intervals(
                    md, errlo, errup, sdigits=sdigits)
                out += r'{0} (-{1})/(+{2}) {3}\n'.format(v, l, u, unit)

        if misc.is_notebook():
            display(Math(out))
        else:
            # Restores linebreaks and prints
            print(out.replace(r'\n','\n'))

    @property
    def log_evidence(self):
        r"""
        Natural logarithm of the *marginal likelihood* or *Bayesian model evidence*,
        :math:`\ln\mathcal{Z}`, where

        .. math::
            \mathcal{Z} = P(d|m) = \int_{\Omega_\theta} P(d | \theta, m) P(\theta | m) \mathrm{d}\theta .

        Note
        ----
        Available only after the pipeline is run.
        """
        if self._evidence is None:
            raise ValueError('Evidence not set! Have you run the pipeline?')
        else:
            return self._evidence

    @property
    def log_evidence_err(self):
        """
        Error estimate in the natural logarithm of the *Bayesian model evidence*.
        Available once the pipeline is run.

        Note
        ----
        Available only after the pipeline is run.
        """
        assert self._evidence_err is not None, 'Evidence error not set! Did you run the pipeline?'

        return self._evidence_err

    @property
    def samples(self):
        """
        An :py:class:`astropy.table.QTable` object containing parameter values of the samples
        produced in the run, scaled to the interval [0,1].
        """
        assert self._samples_array is not None, 'Samples not available. Did you run the pipeline?'
        return QTable(data=self._samples_array, names=self.active_parameters)

    @property
    def factory_list(self):
        """
        List of the
        :py:class:`Field Factories <imagine.fields.field_factory.GeneralFieldFactory>`
        currently being used.

        Updating the factory list automatically extracts active_parameters,
        parameter ranges and priors from each field factory.
        """
        return self._factory_list

    @factory_list.setter
    def factory_list(self, factory_list):
        # Notice that the parameter/variable ordering is fixed wrt
        # factory ordering. This is useful for recovering variable logic value
        # for each factory and necessary to construct the common prior function.
        assert isinstance(factory_list, (list, tuple)), 'Factory list must be a tuple or list'
        self._active_parameters = tuple()
        self._priors = dict()
        self._prior_cube_mapping = dict()

        i = 0

        for factory in factory_list:
            assert isinstance(factory, FieldFactory)
            for ap_name in factory.active_parameters:
                if ap_name in self._prior_cube_mapping:
                    raise KeyError('Ambiguous prior naming')
                self._prior_cube_mapping.update({factory.name+'_'+ap_name: i})
                assert isinstance(ap_name, str)
                # Sets the parameters and ranges
                self._active_parameters += (str(factory.name+'_'+ap_name),)
                # Sets the Prior
                prior = factory.priors[ap_name]
                assert isinstance(prior, GeneralPrior)
                self._priors[str(factory.name+'_'+ap_name)] = prior
                i += 1
        self._factory_list = factory_list

    @property
    def sampler_supports_mpi(self):
        return getattr(self, 'SUPPORTS_MPI', False)

    @property
    def simulator(self):
        """
        The :py:class:`Simulator <imagine.simulators.simulator.Simulator>`
        object used by the pipeline
        """
        return self._simulator

    @simulator.setter
    def simulator(self, simulator):
        assert isinstance(simulator, Simulator)
        self._simulator = simulator

    @property
    def likelihood(self):
        """
        The :py:class:`Likelihood <imagine.likelihoods.likelihood.Likelihood>`
        object used by the pipeline
        """
        return self._likelihood

    @likelihood.setter
    def likelihood(self, likelihood):
        assert isinstance(likelihood, Likelihood)
        self._likelihood = likelihood

    def prior_pdf(self, cube):
        """
        Probability distribution associated with the all parameters being used by
        the multiple Field Factories

        Parameters
        ----------
        cube : array
            Each row of the array corresponds to a different parameter in the sampling.

        Returns
        -------
        cube_rtn
            The modified cube
        """
        cube_rtn = np.empty_like(cube)
        for i, parameter in enumerate(self.active_parameters):
            cube_rtn[i] = self.priors[parameter].pdf(cube[i])
        return cube_rtn

    def prior_transform(self, cube):
        """
        Prior transform cube (i.e. MultiNest style prior).

        Takes a cube containing a uniform sampling of  values and maps then onto
        a distribution compatible with the priors specified in the
        Field Factories.
        The cube is copied internally to comply with the Ultranest convention.

        Parameters
        ----------
        cube : array
            Each row of the array corresponds to a different parameter in the sampling.

        Returns
        -------
        cube
            The modified cube
        """
        cube_copy = cube.copy()

        if self.prior_correlations is not None:
            from scipy.stats import norm
            cube_copy = norm.cdf(np.dot(self._A, norm.ppf(cube_copy)))
        for i, parameter in enumerate(self.active_parameters):
            cube_copy[i] = self.priors[parameter](cube_copy[i])
        return cube_copy

    @property
    def distribute_ensemble(self):
        """
        If True, whenever the sampler requires a likelihood evaluation,
        the ensemble of stochastic fields realizations is distributed among
        all the nodes.

        Otherwise, each likelihood evaluations will go through the whole
        ensemble size on a single node. See :doc:`parallel` for details.
        """
        return self._distribute_ensemble

    @distribute_ensemble.setter
    def distribute_ensemble(self, distr_ensemble):
        # Saves the choice
        self._distribute_ensemble = distr_ensemble

        if distr_ensemble:
            # Sets pointer to the correct likelihood function
            self._likelihood_function = self._mpi_likelihood
            # Sets effective ensemble size
            if self.ensemble_size % mpisize != 0:
                raise ValueError("In 'distribute_ensemble' mode, ensemble_size "
                                 "must be a multiple of the number of MPI nodes")
            self.ensemble_size_actual = self.ensemble_size // mpisize
        else:
            # Sets pointer to the correct likelihood function
            self._likelihood_function = self._core_likelihood
            # Sets effective ensemble size
            self.ensemble_size_actual = self.ensemble_size

    @property
    def ensemble_size(self):
        return self._ensemble_size

    @ensemble_size.setter
    def ensemble_size(self, ensemble_size):
        ensemble_size = int(ensemble_size)
        assert (ensemble_size > 0)
        self._ensemble_size = ensemble_size
        log.debug('set ensemble size to %i' % int(ensemble_size))

    @property
    def sampling_controllers(self):
        """
        Settings used by the sampler (e.g. `'dlogz'`).
        See the documentation of each specific pipeline subclass for details.

        After the pipeline runs, this property is updated to reflect the
        actual final choice of sampling controllers (including
        default values).
        """
        return self._sampling_controllers

    @sampling_controllers.setter
    def sampling_controllers(self, pp_dict):
        try:
            self._sampling_controllers.update(pp_dict)
        except AttributeError:
            self._sampling_controllers = pp_dict

    def tidy_up(self):
        """
        Resets internal state before a new run
        """
        log.debug('@ pipeline::tidy_up')

        self.results = None
        self._evidence = None
        self._evidence_err = None
        self._posterior_summary = None
        self._samples_array = None
        self._samples = None
        self._randomness()

    def _randomness(self):
        """
        Manipulate random seed(s)
        isolating this process for convenience of testing
        """
        log.debug('@ pipeline::_randomness')

        assert self.random_type in ('free', 'controllable', 'fixed')

        if self.random_type == 'free':
            # Refreshes the master seed
            self.master_seed = np.random.randint(0, 2**32)

        # Updates numpy random accordingly
        np.random.seed(self.master_seed)

        if self.random_type == 'fixed':
            common_ensemble_seeds = ensemble_seed_generator(self.ensemble_size_actual)
            self.ensemble_seeds = {factory: common_ensemble_seeds
                                   for factory in self._factory_list}
        elif self.random_type == 'controllable':
            self.ensemble_seeds = {factory: ensemble_seed_generator(self.ensemble_size_actual)
                                   for factory in self._factory_list}
        else:
            self.ensemble_seeds = {factory: None for factory in self._factory_list}

    # This function returns all parameter names of all factories in order
    def get_par_names(self):
        # Create list of names
        names = list(chain(*[factory.active_parameters
                             for factory in self._factory_list]))

        # Return them
        return(names)

<<<<<<< HEAD
        Returns
        -------
        log-likelihood value
        """
        log.debug('@ pipeline::_core_likelihood')
        log.debug('sampler at %s' % str(cube))
=======
    def _get_observables(self, cube):
        # security boundary check
        if np.any(cube > 1.) or np.any(cube < 0.):
            log.debug('cube %s requested. returned most negative possible number' % str(cube))
            return np.nan_to_num(-np.inf)
>>>>>>> eed1caa2
        # return active variables from pymultinest cube to factories
        # and then generate new field objects
        head_idx = 0
        tail_idx = 0
        field_list = tuple()

        # the ordering in factory list and variable list is vital
        for factory in self._factory_list:
            variable_dict = dict()
            tail_idx = head_idx + len(factory.active_parameters)
            factory_cube = cube[head_idx:tail_idx]
            for i, av in enumerate(factory.active_parameters):
                variable_dict[av] = factory_cube[i]*self.priors[factory.field_name + '_' + av].unit

            ensemble_seeds = self.ensemble_seeds[factory]
            field_list += (factory(variables=variable_dict,
                                   ensemble_size=self.ensemble_size_actual,
                                   ensemble_seeds=ensemble_seeds),)
            log.debug('create '+factory.name+' field')
            head_idx = tail_idx
        assert(head_idx == len(self._active_parameters))

        observables = self._simulator(field_list)

        return(observables)

    def _core_likelihood(self, cube):
        """
        core log-likelihood calculator

        Parameters
        ----------
        cube
            list of variable values

        Returns
        -------
        log-likelihood value
        """
        log.debug('@ pipeline::_core_likelihood')
        log.debug('sampler at %s' % str(cube))

        # Obtain observables for provided cube
        observables = self._get_observables(cube)

        # add up individual log-likelihood terms
        current_likelihood = self.likelihood(observables)
        # check likelihood value until negative (or no larger than given threshold)
        if self.check_threshold and current_likelihood > self.likelihood_threshold:
            raise ValueError('log-likelihood beyond threshold')

        log.info('Likelihood evaluation at point:'
                 ' {0} value: {1}'.format(cube, current_likelihood))
        return current_likelihood * self.likelihood_rescaler

    def _mpi_likelihood(self, cube):
        """
        mpi log-likelihood calculator
        PyMultinest supports execution with MPI
        where sampler on each node follows DIFFERENT journeys in parameter space
        but keep in communication
        so we need to firstly register parameter position on each node
        and calculate log-likelihood value of each node with joint force of all nodes
        in this way, ensemble size is multiplied by the number of working nodes

        Parameters
        ----------
        cube
            list of variable values

        Returns
        -------
        log-likelihood value
        """

        if self.sampler_supports_mpi:

            log.debug('@ pipeline::_mpi_likelihood')

            # Gathers cubes from all nodes
            cube_local_size = cube.size
            cube_pool = np.empty(cube_local_size*mpisize, dtype=np.float64)
            comm.Allgather([cube, MPI.DOUBLE], [cube_pool, MPI.DOUBLE])

            # Calculates log-likelihood for each node
            loglike_pool = np.empty(mpisize, dtype=np.float64)
            for i in range(mpisize):  # loop through nodes
                cube_local = cube_pool[i*cube_local_size : (i+1)*cube_local_size]

                loglike_pool[i] = self._core_likelihood(cube_local)

            # Scatters log-likelihood to each node
            loglike_local = np.empty(1, dtype=np.float64)
            comm.Scatter([loglike_pool, MPI.DOUBLE], [loglike_local, MPI.DOUBLE], root=0)

            return loglike_local[0]  # Some samplers require a scalar value

        else:

            log.debug('@ dynesty_pipeline::_mpi_likelihood')
            # gather cubes from all nodes
            cube_local_size = cube.size
            cube_pool = np.empty(cube_local_size*mpisize, dtype=np.float64)
            comm.Allgather([cube, MPI.DOUBLE], [cube_pool, MPI.DOUBLE])
            # check if all nodes are at the same parameter-space position
            assert ((cube_pool == np.tile(cube_pool[:cube_local_size], mpisize)).all())
            return self._core_likelihood(cube)

    @abc.abstractmethod
    def call(self, **kwargs):
        raise NotImplementedError

    def __del__(self):
        # This MPI barrier ensures that all the processes reached the
        # same point before deleting the chains temporary directory
        comm.Barrier()<|MERGE_RESOLUTION|>--- conflicted
+++ resolved
@@ -77,7 +77,7 @@
     """
 
     def __init__(self, *, simulator, factory_list, likelihood,
-                 ensemble_size=1, chains_directory=None, prior_correlations=None):
+                 ensemble_size=1, chains_directory=None, prior_correlations={}):
         # Call super constructor
         super().__init__()
 
@@ -243,11 +243,7 @@
                         and self.priors[n[1]].samples is not None)
                 xi0 = norm.ppf(loc=0, scale=1, q=self.priors[n[0]].cdf(self.priors[n[0]].samples.value))
                 xi1 = norm.ppf(loc=0, scale=1, q=self.priors[n[1]].cdf(self.priors[n[1]].samples.value))
-                #print(xi0)
-                #print(self.priors[n[0]].samples.value[np.isnan(xi0)])
-                #print((self.priors[n[1]].samples.value))
-                #print(xi0)
-                #print(xi1)
+
                 print('in pipeline pearson ', pearsonr(xi0, xi1))
                 c = pearsonr(xi0, xi1)[0]
             else:
@@ -331,11 +327,17 @@
     @property
     def samples(self):
         """
-        An :py:class:`astropy.table.QTable` object containing parameter values of the samples
-        produced in the run, scaled to the interval [0,1].
+        An :py:class:`astropy.table.QTable` object containing parameter values
+        of the samples produced in the run.
         """
         assert self._samples_array is not None, 'Samples not available. Did you run the pipeline?'
-        return QTable(data=self._samples_array, names=self.active_parameters)
+
+        samp = QTable(data=self._samples_array, names=self.active_parameters)
+        # Restores the units
+        for param, prior in self.priors.items():
+            samp[param] = samp[param] <<  prior.unit
+
+        return samp
 
     @property
     def factory_list(self):
@@ -372,9 +374,8 @@
                 self._active_parameters += (str(factory.name+'_'+ap_name),)
                 # Sets the Prior
                 prior = factory.priors[ap_name]
-                assert isinstance(prior, GeneralPrior)
-                self._priors[str(factory.name+'_'+ap_name)] = prior
-                i += 1
+                assert isinstance(prior, Prior)
+                self._priors[factory.name+'_'+ap_name] = prior
         self._factory_list = factory_list
 
     @property
@@ -414,8 +415,10 @@
 
         Parameters
         ----------
-        cube : array
-            Each row of the array corresponds to a different parameter in the sampling.
+        cube : np.ndarray
+            Each row of the array corresponds to a different parameter value
+            in the sampling (dimensionless, but in the standard units of the
+            prior).
 
         Returns
         -------
@@ -424,7 +427,8 @@
         """
         cube_rtn = np.empty_like(cube)
         for i, parameter in enumerate(self.active_parameters):
-            cube_rtn[i] = self.priors[parameter].pdf(cube[i])
+            prior = self.priors[parameter]
+            cube_rtn[i] = prior.pdf(cube[i]*prior.unit)
         return cube_rtn
 
     def prior_transform(self, cube):
@@ -448,11 +452,14 @@
         """
         cube_copy = cube.copy()
 
-        if self.prior_correlations is not None:
+        if len(self.prior_correlations) > 0:
             from scipy.stats import norm
             cube_copy = norm.cdf(np.dot(self._A, norm.ppf(cube_copy)))
         for i, parameter in enumerate(self.active_parameters):
-            cube_copy[i] = self.priors[parameter](cube_copy[i])
+            val = self.priors[parameter](cube_copy[i])
+            if isinstance(val, apu.Quantity):
+                val = val.value
+            cube_copy[i] = val
         return cube_copy
 
     @property
@@ -565,20 +572,7 @@
         # Return them
         return(names)
 
-<<<<<<< HEAD
-        Returns
-        -------
-        log-likelihood value
-        """
-        log.debug('@ pipeline::_core_likelihood')
-        log.debug('sampler at %s' % str(cube))
-=======
     def _get_observables(self, cube):
-        # security boundary check
-        if np.any(cube > 1.) or np.any(cube < 0.):
-            log.debug('cube %s requested. returned most negative possible number' % str(cube))
-            return np.nan_to_num(-np.inf)
->>>>>>> eed1caa2
         # return active variables from pymultinest cube to factories
         # and then generate new field objects
         head_idx = 0
