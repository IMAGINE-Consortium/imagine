--- conflicted
+++ resolved
@@ -442,13 +442,11 @@
         cube
             The modified cube
         """
-<<<<<<< HEAD
+        cube_copy = cube.copy()
+
         if self.prior_correlations is not None:
             from scipy.stats import norm
-            cube = norm.cdf(np.dot(self._A, norm.ppf(cube)))
-=======
-        cube_copy = cube.copy()
->>>>>>> ccad0b60
+            cube_copy = norm.cdf(np.dot(self._A, norm.ppf(cube_copy)))
         for i, parameter in enumerate(self.active_parameters):
             cube_copy[i] = self.priors[parameter](cube_copy[i])
         return cube_copy
