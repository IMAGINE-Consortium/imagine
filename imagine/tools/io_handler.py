--- conflicted
+++ resolved
@@ -1,10 +1,6 @@
 """
-<<<<<<< HEAD
 The io_handler class is designed for IMAGINE I/O with HDF5+MPI,
 but parallel HDF5 is not required.
-=======
-The io_handler class is designed for IMAGINE I/O with HDF5 (not binded with MPI).
->>>>>>> 46909c11
 
 There are two types of data reading,
 corresponding to the data types defined in the Observable class.
