--- conflicted
+++ resolved
@@ -11,10 +11,7 @@
 """
 
 import numpy as np
-<<<<<<< HEAD
 import logging as log
-=======
->>>>>>> 6cbdafd1
 from imagine.simulators.simulator import Simulator
 from imagine.observables.observable_dict import Measurements, Simulations
 from imagine.tools.icy_decorator import icy
@@ -133,7 +130,7 @@
         """
         update hammurabi XML tree according to field list checklist
 
-        parameters
+        Parameters
         ----------
 
         realization_id
@@ -153,14 +150,14 @@
         run hammurabi executable
         pack up outputs in IMAGINE convention
 
-        parameters
+        Parameters
         ----------
 
         field_list
             list of GeneralField objects
 
-        return
-        ------
+        Returns
+        -------
         Simulations object
         """
         log.debug('@ hammurabi::__call__')
